#!/usr/bin/env python3
# -*- coding: utf-8 -*-

# For tlm_adjoint copyright information see ACKNOWLEDGEMENTS in the tlm_adjoint
# root directory

# This file is part of tlm_adjoint.
#
# tlm_adjoint is free software: you can redistribute it and/or modify
# it under the terms of the GNU Lesser General Public License as published by
# the Free Software Foundation, version 3 of the License.
#
# tlm_adjoint is distributed in the hope that it will be useful,
# but WITHOUT ANY WARRANTY; without even the implied warranty of
# MERCHANTABILITY or FITNESS FOR A PARTICULAR PURPOSE.  See the
# GNU Lesser General Public License for more details.
#
# You should have received a copy of the GNU Lesser General Public License
# along with tlm_adjoint.  If not, see <https://www.gnu.org/licenses/>.

from .interface import DEFAULT_COMM, check_space_types, comm_dup, \
    function_assign, function_copy, function_id, function_is_replacement, \
    function_name, function_new_tangent_linear, garbage_cleanup, is_function

from .alias import WeakAlias, gc_disabled
from .checkpoint_schedules import Clear, Configure, Forward, Reverse, Read, \
    Write, EndForward, EndReverse
from .checkpoint_schedules import MemoryCheckpointSchedule, \
    MultistageCheckpointSchedule, NoneCheckpointSchedule, \
    PeriodicDiskCheckpointSchedule
from .checkpointing import CheckpointStorage, HDF5Checkpoints, \
    PickleCheckpoints, ReplayStorage
from .equations import AdjointModelRHS, ControlsMarker, Equation, \
    FunctionalMarker, NullSolver
from .functional import Functional
from .manager import restore_manager, set_manager

from collections import defaultdict, deque
from collections.abc import Sequence
import copy
import enum
<<<<<<< HEAD
import functools
import gc
=======
>>>>>>> 8830226a
import itertools
import logging
try:
    import MPI
except ImportError:
    MPI = None
import numpy as np
from operator import itemgetter
import os
import warnings
import weakref

__all__ = \
    [
        "EquationManager"
    ]


def tlm_key(M, dM):
    if is_function(M):
        M = (M,)
    else:
        M = tuple(M)
    if is_function(dM):
        dM = (dM,)
    else:
        dM = tuple(dM)

    if len(M) != len(dM):
        raise ValueError("Invalid tangent-linear model")
    for m, dm in zip(M, dM):
        check_space_types(m, dm)

    return ((M, dM),
            (tuple(function_id(m) for m in M),
             tuple(function_id(dm) for dm in dM)))


def tlm_keys(*args):
    M_dM_keys = tuple(map(lambda arg: tlm_key(*arg), args))
    for ks in itertools.chain.from_iterable(
            distinct_combinations_indices((key for _, key in M_dM_keys), j)
            for j in range(1, len(M_dM_keys) + 1)):
        yield tuple(M_dM_keys[k] for k in ks)


class TangentLinear:
    def __init__(self, *, annotate=True):
        self._children = {}
        self._annotate = annotate

    def __contains__(self, key):
        _, key = tlm_key(*key)
        return key in self._children

    def __getitem__(self, key):
        _, key = tlm_key(*key)
        return self._children[key][1]

    def __iter__(self):
        yield from self.keys()

    def __len__(self):
        return len(self._children)

    def keys(self):
        for (M, dM), _ in self._children.values():
            yield (M, dM)

    def values(self):
        for _, child in self._children.values():
            yield child

    def items(self):
        yield from zip(self.keys(), self.values())

    def add(self, M, dM, *, annotate=True):
        (M, dM), key = tlm_key(M, dM)
        if key not in self._children:
            self._children[key] = ((M, dM), TangentLinear(annotate=annotate))

    def remove(self, M, dM):
        _, key = tlm_key(M, dM)
        del self._children[key]

    def clear(self):
        self._children.clear()

    def is_annotated(self):
        return self._annotate

    def set_is_annotated(self, annotate):
        self._annotate = annotate


class TangentLinearMap:
    """
    A map from forward to tangent-linear variables.
    """

    def __init__(self, M, dM):
        (M, dM), _ = tlm_key(M, dM)

        if len(M) == 1:
            self._name_suffix = \
                "_tlm(%s,%s)" % (function_name(M[0]),
                                 function_name(dM[0]))
        else:
            self._name_suffix = \
                "_tlm((%s),(%s))" % (",".join(map(function_name, M)),
                                     ",".join(map(function_name, dM)))

    @gc_disabled
    def __contains__(self, x):
        if hasattr(x, "_tlm_adjoint__tangent_linears"):
            return self in x._tlm_adjoint__tangent_linears
        else:
            return False

    @gc_disabled
    def __getitem__(self, x):
        if not is_function(x):
            raise TypeError("x must be a function")

        if not hasattr(x, "_tlm_adjoint__tangent_linears"):
            x._tlm_adjoint__tangent_linears = weakref.WeakKeyDictionary()
        if self not in x._tlm_adjoint__tangent_linears:
            tau_x = function_new_tangent_linear(
                x, name=f"{function_name(x):s}{self._name_suffix:s}")
            if tau_x is not None:
                tau_x._tlm_adjoint__tlm_root_id = getattr(
                    x, "_tlm_adjoint__tlm_root_id", function_id(x))
            x._tlm_adjoint__tangent_linears[self] = tau_x

        return x._tlm_adjoint__tangent_linears[self]


class DependencyGraphTranspose:
    def __init__(self, Js, M, blocks, *,
                 prune_forward=True, prune_adjoint=True):
        if isinstance(blocks, Sequence):
            # Sequence
            blocks_n = tuple(range(len(blocks)))
        else:
            # Mapping
            blocks_n = tuple(sorted(blocks.keys()))

        # Transpose dependency graph
        last_eq = {}
        transpose_deps = {n: tuple([None for dep in eq.dependencies()]
                                   for eq in blocks[n])
                          for n in blocks_n}
        for n in blocks_n:
            block = blocks[n]
            for i, eq in enumerate(block):
                for m, x in enumerate(eq.X()):
                    last_eq[function_id(x)] = (n, i, m)
                for j, dep in enumerate(eq.dependencies()):
                    dep_id = function_id(dep)
                    if dep_id in last_eq:
                        p, k, m = last_eq[dep_id]
                        if p < n or k < i:
                            transpose_deps[n][i][j] = (p, k, m)
        del last_eq

        if prune_forward:
            # Extra reverse traversal to add edges associated with adjoint
            # initial conditions
            last_eq = {}
            transpose_deps_ics = copy.deepcopy(transpose_deps)
            for p in reversed(blocks_n):
                block = blocks[p]
                for k in range(len(block) - 1, -1, -1):
                    eq = block[k]
                    dep_map = {function_id(dep): j
                               for j, dep in enumerate(eq.dependencies())}
                    for dep in eq.adjoint_initial_condition_dependencies():
                        dep_id = function_id(dep)
                        if dep_id in last_eq:
                            n, i, m = last_eq[dep_id]
                            assert n > p or (n == p and i > k)
                            transpose_deps_ics[n][i][m] \
                                = (p, k, dep_map[dep_id])
                    for m, x in enumerate(eq.X()):
                        x_id = function_id(x)
                        last_eq[x_id] = (p, k, m)
            del last_eq

            # Pruning, forward traversal
            active_M = {function_id(dep) for dep in M}
            active_forward = {n: np.full(len(blocks[n]), False, dtype=bool)
                              for n in blocks_n}
            for n in blocks_n:
                block = blocks[n]
                for i, eq in enumerate(block):
                    if len(active_M) > 0:
                        X_ids = set(map(function_id, eq.X()))
                        if not X_ids.isdisjoint(active_M):
                            active_M.difference_update(X_ids)
                            active_forward[n][i] = True
                    if not active_forward[n][i]:
                        for j, dep in enumerate(eq.dependencies()):
                            if transpose_deps_ics[n][i][j] is not None:
                                p, k, m = transpose_deps_ics[n][i][j]
                                if active_forward[p][k]:
                                    active_forward[n][i] = True
                                    break
        else:
            active_forward = {n: np.full(len(blocks[n]), True, dtype=bool)
                              for n in blocks_n}

        active = {J_i: copy.deepcopy(active_forward) for J_i in range(len(Js))}

        if prune_adjoint:
            # Pruning, reverse traversal
            for J_i, J in enumerate(Js):
                J_id = function_id(J)
                active_J = True
                active_adjoint = {n: np.full(len(blocks[n]), False, dtype=bool)
                                  for n in blocks_n}
                for n in reversed(blocks_n):
                    block = blocks[n]
                    for i in range(len(block) - 1, -1, -1):
                        eq = block[i]
                        if active_J:
                            for x in eq.X():
                                if function_id(x) == J_id:
                                    active_J = False
                                    active_adjoint[n][i] = True
                                    break
                        if active_adjoint[n][i]:
                            for j, dep in enumerate(eq.dependencies()):
                                if transpose_deps[n][i][j] is not None:
                                    p, k, m = transpose_deps[n][i][j]
                                    active_adjoint[p][k] = True
                        else:
                            active[J_i][n][i] = False

        solved = copy.deepcopy(active)

        stored_adj_ics = {J_i: {n: tuple([None for x in eq.X()]
                                         for eq in blocks[n])
                                for n in blocks_n} for J_i in range(len(Js))}
        adj_ics = {J_i: {} for J_i in range(len(Js))}
        for J_i in range(len(Js)):
            for n in blocks_n:
                block = blocks[n]
                for i, eq in enumerate(block):
                    adj_ic_ids = set(map(function_id,
                                         eq.adjoint_initial_condition_dependencies()))  # noqa: E501
                    for m, x in enumerate(eq.X()):
                        x_id = function_id(x)

                        stored_adj_ics[J_i][n][i][m] = adj_ics[J_i].get(x_id, None)  # noqa: E501

                        if x_id in adj_ic_ids:
                            adj_ics[J_i][x_id] = (n, i)
                        elif x_id in adj_ics[J_i]:
                            del adj_ics[J_i][x_id]

        self._transpose_deps = transpose_deps
        self._active = active
        self._solved = solved
        self._stored_adj_ics = stored_adj_ics
        self._adj_ics = adj_ics

    def __contains__(self, key):
        n, i, j = key
        return self._transpose_deps[n][i][j] is not None

    def __getitem__(self, key):
        n, i, j = key
        p, k, m = self._transpose_deps[n][i][j]
        return p, k, m

    def is_active(self, J_i, n, i):
        return self._active[J_i][n][i]

    def any_is_active(self, n, i):
        for J_i in self._active:
            if self._active[J_i][n][i]:
                return True
        return False

    def is_solved(self, J_i, n, i):
        return self._solved[J_i][n][i]

    def set_not_solved(self, J_i, n, i):
        self._solved[J_i][n][i] = False

    def has_adj_ic(self, J_i, x):
        if isinstance(x, int):
            x_id = x
        else:
            x_id = function_id(x)

        if x_id in self._adj_ics[J_i]:
            n, i = self._adj_ics[J_i][x_id]
            return self.is_solved(J_i, n, i)
        else:
            return False

    def is_stored_adj_ic(self, J_i, n, i, m):
        stored_adj_ics = self._stored_adj_ics[J_i][n][i][m]
        if stored_adj_ics is None:
            return False
        else:
            p, k = stored_adj_ics
            return self.is_solved(J_i, p, k)

    def adj_Bs(self, J_i, n, i, eq, B):
        dep_Bs = {}
        for j, dep in enumerate(eq.dependencies()):
            if (n, i, j) in self:
                p, k, m = self[(n, i, j)]
                if self.is_solved(J_i, p, k):
                    dep_Bs[j] = B[p][k][m]

        return dep_Bs


def distinct_combinations_indices(iterable, r):
    class Comparison:
        def __init__(self, key, value):
            self._key = key
            self._value = value

        def __eq__(self, other):
            if isinstance(other, Comparison):
                return self._key == other._key
            else:
                return NotImplemented

        def __hash__(self):
            return hash(self._key)

        def value(self):
            return self._value

    t = tuple(Comparison(value, i) for i, value in enumerate(iterable))

    try:
        import more_itertools
    except ImportError:
        # Basic implementation likely suffices for most cases in practice
        seen = set()
        for combination in itertools.combinations(t, r):
            if combination not in seen:
                seen.add(combination)
                yield tuple(e.value() for e in combination)
        return

    for combination in more_itertools.distinct_combinations(t, r):
        yield tuple(e.value() for e in combination)


def J_tangent_linears(Js, blocks, *, max_adjoint_degree=None):
    if isinstance(blocks, Sequence):
        # Sequence
        blocks_n = tuple(range(len(blocks)))
    else:
        # Mapping
        blocks_n = tuple(sorted(blocks.keys()))

    J_is = {function_id(J): J_i for J_i, J in enumerate(Js)}
    J_roots = list(Js)
    J_root_ids = {J_id: J_id for J_id in map(function_id, Js)}
    remaining_Js = dict(enumerate(Js))
    tlm_adj = defaultdict(lambda: [])

    for n in reversed(blocks_n):
        block = blocks[n]
        for i in range(len(block) - 1, -1, -1):
            eq = block[i]

            if isinstance(eq, ControlsMarker):
                continue
            elif isinstance(eq, FunctionalMarker):
                J, J_root = eq.dependencies()
                J_id = function_id(J)
                if J_id in J_root_ids:
                    assert J_root_ids[J_id] == J_id
                    J_roots[J_is[J_id]] = J_root
                    J_root_ids[J_id] = function_id(J_root)
                    assert J_root_ids[J_id] != J_id
                del J, J_root, J_id
                continue

            eq_X_ids = set(map(function_id, eq.X()))
            eq_tlm_key = getattr(eq, "_tlm_adjoint__tlm_key", ())

            found_Js = []
            for J_i, J in remaining_Js.items():
                if J_root_ids[function_id(J)] in eq_X_ids:
                    found_Js.append(J_i)
                    J_max_adjoint_degree = len(eq_tlm_key) + 1
                    if max_adjoint_degree is not None:
                        assert max_adjoint_degree >= 0
                        J_max_adjoint_degree = min(J_max_adjoint_degree,
                                                   max_adjoint_degree)
                    for ks in itertools.chain.from_iterable(
                            distinct_combinations_indices(eq_tlm_key, j)
                            for j in range(len(eq_tlm_key) + 1 - J_max_adjoint_degree,  # noqa: E501
                                           len(eq_tlm_key) + 1)):
                        tlm_key = tuple(eq_tlm_key[k] for k in ks)
                        ks = set(ks)
                        adj_tlm_key = tuple(eq_tlm_key[k]
                                            for k in range(len(eq_tlm_key))
                                            if k not in ks)
                        tlm_adj[tlm_key].append((J_i, adj_tlm_key))
            for J_i in found_Js:
                del remaining_Js[J_i]

            if len(remaining_Js) == 0:
                break
        if len(remaining_Js) == 0:
            break

    return (tuple(J_roots),
            {tlm_key: tuple(sorted(adj_key, key=itemgetter(0)))
             for tlm_key, adj_key in tlm_adj.items()})


class AdjointCache:
    def __init__(self):
        self._cache = {}
        self._keys = {}
        self._cache_key = None

    def __len__(self):
        return len(self._cache)

    def __contains__(self, key):
        J_i, n, i = key
        return (J_i, n, i) in self._cache

    def clear(self):
        self._cache.clear()
        self._keys.clear()
        self._cache_key = None

    def get(self, J_i, n, i, *, copy=True):
        adj_X = self._cache[(J_i, n, i)]
        if copy:
            adj_X = tuple(function_copy(adj_x) for adj_x in adj_X)
        return adj_X

    def pop(self, J_i, n, i, *, copy=True):
        adj_X = self._cache.pop((J_i, n, i))
        if copy:
            adj_X = tuple(function_copy(adj_x) for adj_x in adj_X)
        return adj_X

    def remove(self, J_i, n, i):
        del self._cache[(J_i, n, i)]

    def cache(self, J_i, n, i, adj_X, *, copy=True, store=False):
        if (J_i, n, i) in self._keys \
                and (store or len(self._keys[(J_i, n, i)]) > 0):
            if (J_i, n, i) in self._cache:
                adj_X = self._cache[(J_i, n, i)]
            elif copy:
                adj_X = tuple(function_copy(adj_x) for adj_x in adj_X)
            else:
                adj_X = tuple(adj_X)

            if store:
                self._cache[(J_i, n, i)] = adj_X
            for J_j, p, k in self._keys[(J_i, n, i)]:
                self._cache[(J_j, p, k)] = adj_X

    def initialize(self, Js, blocks, transpose_deps, *,
                   cache_degree=None):
        J_roots, tlm_adj = J_tangent_linears(Js, blocks,
                                             max_adjoint_degree=cache_degree)
        J_root_ids = tuple(getattr(J, "_tlm_adjoint__tlm_root_id", function_id(J))  # noqa: E501
                           for J in J_roots)

        cache_key = tuple((J_root_ids[J_i], adj_tlm_key)
                          for J_i, adj_tlm_key
                          in sorted(itertools.chain.from_iterable(tlm_adj.values())))  # noqa: E501

        if self._cache_key is None or self._cache_key != cache_key:
            self.clear()

        self._keys.clear()
        self._cache_key = None

        if cache_degree is None or cache_degree > 0:
            self._cache_key = cache_key

            if isinstance(blocks, Sequence):
                # Sequence
                blocks_n = tuple(range(len(blocks)))
            else:
                # Mapping
                blocks_n = tuple(sorted(blocks.keys()))

            eqs = defaultdict(lambda: [])
            for n in reversed(blocks_n):
                block = blocks[n]
                for i in range(len(block) - 1, -1, -1):
                    eq = block[i]

                    if isinstance(eq, (ControlsMarker, FunctionalMarker)):
                        continue

                    eq_id = eq.id()
                    eq_tlm_root_id = getattr(eq, "_tlm_adjoint__tlm_root_id", eq_id)  # noqa: E501
                    eq_tlm_key = getattr(eq, "_tlm_adjoint__tlm_key", ())

                    for J_i, adj_tlm_key in tlm_adj.get(eq_tlm_key, ()):
                        if transpose_deps.is_solved(J_i, n, i) \
                                or (J_i, n, i) in self._cache:
                            if cache_degree is not None:
                                assert len(adj_tlm_key) < cache_degree
                            eqs[eq_tlm_root_id].append(
                                ((J_i, n, i),
                                 (J_root_ids[J_i], adj_tlm_key)))

                    eq_root = {}
                    for (J_j, p, k), adj_key in eqs.pop(eq_id, []):
                        assert transpose_deps.is_solved(J_j, p, k) \
                            or (J_j, p, k) in self._cache
                        if adj_key in eq_root:
                            self._keys[eq_root[adj_key]].append((J_j, p, k))
                            if (J_j, p, k) in self._cache \
                                    and eq_root[adj_key] not in self._cache:
                                self._cache[eq_root[adj_key]] = self._cache[(J_j, p, k)]  # noqa: E501
                        else:
                            eq_root[adj_key] = (J_j, p, k)
                            self._keys[eq_root[adj_key]] = []
            assert len(eqs) == 0

        for (J_i, n, i) in self._cache:
            transpose_deps.set_not_solved(J_i, n, i)
        for eq_root in self._keys:
            for (J_i, n, i) in self._keys[eq_root]:
                transpose_deps.set_not_solved(J_i, n, i)


class AnnotationState(enum.Enum):
    STOPPED = "stopped"
    ANNOTATING = "annotating"
    FINAL = "final"


class TangentLinearState(enum.Enum):
    STOPPED = "stopped"
    DERIVING = "deriving"
    FINAL = "final"


class EquationManager:
    _id_counter = [0]

    def __init__(self, comm=None, cp_method="memory", cp_parameters=None):
        """
        Manager for tangent-linear and adjoint models.

        Arguments:
        comm  (Optional) Communicator.

        cp_method  (Optional) Checkpointing method. Default "memory".
            Possible methods
                none
                    No storage.
                memory
                    Store everything in RAM.
                periodic_disk
                    Periodically store initial condition data on disk.
                multistage
                    Binomial checkpointing using the approach described in
                        GW2000  A. Griewank and A. Walther, "Algorithm 799:
                                Revolve: An implementation of checkpointing for
                                the reverse or adjoint mode of computational
                                differentiation", ACM Transactions on
                                Mathematical Software, 26(1), pp. 19--45, 2000
                    with a brute force search used to obtain behaviour
                    described in
                        SW2009  P. Stumm and A. Walther, "MultiStage approaches
                                for optimal offline checkpointing", SIAM
                                Journal on Scientific Computing, 31(3),
                                pp. 1946--1967, 2009

        cp_parameters  (Optional) Checkpointing parameters dictionary.
            Parameters for "none" method
                drop_references  Whether to automatically drop references to
                                 internal functions in the provided equations.
                                 Logical, optional, default False.

            Parameters for "memory" method
                drop_references  Whether to automatically drop references to
                                 internal functions in the provided equations.
                                 Logical, optional, default False.

            Parameters for "periodic_disk" method
                path           Directory in which disk checkpoint data should
                               be stored. String, optional, default
                               "checkpoints~".
                format         Disk checkpointing format. One of {"pickle",
                               "hdf5"}, optional, default "hdf5".
                period         Interval between checkpoints. Positive integer,
                               required.

            Parameters for "multistage" method
                path           Directory in which disk checkpoint data should
                               be stored. String, optional, default
                               "checkpoints~".
                format         Disk checkpointing format. One of {"pickle",
                               "hdf5"}, optional, default "hdf5".
                blocks         Total number of blocks. Positive integer,
                               required.
                snaps_in_ram   Number of "snaps" to store in RAM. Non-negative
                               integer, optional, default 0.
                snaps_on_disk  Number of "snaps" to store on disk. Non-negative
                               integer, optional, default 0.
        """
        # "multistage" name, and "snaps_in_ram", and "snaps_on_disk" in
        # "multistage" method, are similar to adj_checkpointing arguments in
        # dolfin-adjoint 2017.1.0

        if comm is None:
            comm = DEFAULT_COMM
        if cp_parameters is None:
            cp_parameters = {}

        comm = comm_dup(comm)

        self._comm = comm
        self._to_drop_references = []
        self._finalizes = {}

        @gc_disabled
        def finalize_callback(to_drop_references, finalizes):
            while len(to_drop_references) > 0:
                referrer = to_drop_references.pop()
                referrer._drop_references()
            for finalize in finalizes.values():
                finalize.detach()
            finalizes.clear()
        finalize = weakref.finalize(self, finalize_callback,
                                    self._to_drop_references, self._finalizes)
        finalize.atexit = False

        if MPI is not None:
            self._id_counter[0] = self._comm.allreduce(
                self._id_counter[0], op=MPI.MAX)
        self._id = self._id_counter[0]
        self._id_counter[0] += 1

        self.reset(cp_method=cp_method, cp_parameters=cp_parameters)

    def comm(self):
        return self._comm

    def info(self, info=print):
        """
        Display information about the equation manager state.

        Arguments:

        info  A callable which displays a provided string.
        """

        info("Equation manager status:")
        info(f"Annotation state: {self._annotation_state:s}")
        info(f"Tangent-linear state: {self._tlm_state:s}")
        info("Equations:")
        blocks = copy.copy(self._blocks)
        if len(self._block) > 0:
            blocks.append(self._block)
        for n, block in enumerate(blocks):
            info(f"  Block {n:d}")
            for i, eq in enumerate(block):
                eq_X = eq.X()
                if len(eq_X) == 1:
                    X_name = function_name(eq_X[0])
                    X_ids = f"id {function_id(eq_X[0]):d}"
                else:
                    X_name = "(%s)" % (",".join(function_name(eq_x)
                                                for eq_x in eq_X))
                    X_ids = "ids (%s)" % (",".join(f"{function_id(eq_x):d}"
                                                   for eq_x in eq_X))
                info("    Equation %i, %s solving for %s (%s)" %
                     (i, type(eq).__name__, X_name, X_ids))
                nl_dep_ids = set(map(function_id,
                                     eq.nonlinear_dependencies()))
                for j, dep in enumerate(eq.dependencies()):
                    info("      Dependency %i, %s (id %i)%s, %s" %
                         (j, function_name(dep), function_id(dep),
                          ", replaced" if function_is_replacement(dep) else "",
                          "non-linear" if function_id(dep) in nl_dep_ids else "linear"))  # noqa: E501
        info("Storage:")
        info(f'  Storing initial conditions: {"yes" if self._cp.store_ics() else "no":s}')  # noqa: E501
        info(f'  Storing equation non-linear dependencies: {"yes" if self._cp.store_data() else "no":s}')  # noqa: E501
        info(f"  Initial conditions stored: {len(self._cp._cp):d}")
        info(f"  Initial conditions referenced: {len(self._cp._refs):d}")
        info("Checkpointing:")
        if callable(self._cp_method):
            info("  Method: custom")
        else:
            info(f"  Method: {self._cp_method:s}")

    def new(self, cp_method=None, cp_parameters=None):
        """
        Return a new equation manager sharing the communicator of this
        equation manager. Optionally a new checkpointing configuration can be
        provided.
        """

        if cp_method is None:
            if cp_parameters is not None:
                raise TypeError("cp_parameters can only be supplied if "
                                "cp_method is supplied")
            cp_method = self._cp_method
            cp_parameters = self._cp_parameters
        elif cp_parameters is None:
            raise TypeError("cp_parameters must be supplied if cp_method is "
                            "supplied")

        return EquationManager(comm=self._comm, cp_method=cp_method,
                               cp_parameters=cp_parameters)

    @gc_disabled
    def reset(self, cp_method=None, cp_parameters=None):
        """
        Reset the equation manager. Optionally a new checkpointing
        configuration can be provided.
        """

        if cp_method is None:
            if cp_parameters is not None:
                raise TypeError("cp_parameters can only be supplied if "
                                "cp_method is supplied")
            cp_method = self._cp_method
            cp_parameters = self._cp_parameters
        elif cp_parameters is None:
            raise TypeError("cp_parameters must be supplied if cp_method is "
                            "supplied")

        self.drop_references()

        self._annotation_state = AnnotationState.ANNOTATING
        self._tlm_state = TangentLinearState.DERIVING
        self._eqs = {}
        self._blocks = []
        self._block = []

        self._tlm = TangentLinear()
        self._tlm_map = {}
        self._tlm_eqs = {}

        self._adj_cache = AdjointCache()

        self.configure_checkpointing(cp_method, cp_parameters=cp_parameters)

    def configure_checkpointing(self, cp_method, cp_parameters):
        """
        Provide a new checkpointing configuration.
        """

        if len(self._block) != 0 or len(self._blocks) != 0:
            raise RuntimeError("Cannot configure checkpointing after "
                               "equations have been recorded")

        cp_parameters = copy.copy(cp_parameters)

        if not callable(cp_method) and cp_method in ["none", "memory"]:
            if "replace" in cp_parameters:
                warnings.warn("replace cp_parameters key is deprecated",
                              DeprecationWarning, stacklevel=2)
                if "drop_references" in cp_parameters:
                    if cp_parameters["replace"] != cp_parameters["drop_references"]:  # noqa: E501
                        raise ValueError("Conflicting cp_parameters values")
                alias_eqs = cp_parameters["replace"]
            else:
                alias_eqs = cp_parameters.get("drop_references", False)
        else:
            alias_eqs = True

        if callable(cp_method):
            cp_schedule_kwargs = copy.copy(cp_parameters)
            if "path" in cp_schedule_kwargs:
                del cp_schedule_kwargs["path"]
            if "format" in cp_schedule_kwargs:
                del cp_schedule_kwargs["format"]
            cp_schedule = cp_method(**cp_schedule_kwargs)
        elif cp_method == "none":
            cp_schedule = NoneCheckpointSchedule()
        elif cp_method == "memory":
            cp_schedule = MemoryCheckpointSchedule()
        elif cp_method == "periodic_disk":
<<<<<<< HEAD
            cp_schedule = PeriodicDiskCheckpointSchedule(
=======
            cp_manager = PeriodicDiskCheckpointingManager(
>>>>>>> 8830226a
                cp_parameters["period"])
        elif cp_method == "multistage":
            cp_schedule = MultistageCheckpointSchedule(
                cp_parameters["blocks"],
                cp_parameters.get("snaps_in_ram", 0),
                cp_parameters.get("snaps_on_disk", 0),
                trajectory="maximum")
        else:
            raise ValueError(f"Unrecognized checkpointing method: "
                             f"{cp_method:s}")

        if cp_schedule.uses_disk_storage():
            cp_path = cp_parameters.get("path", "checkpoints~")
            cp_format = cp_parameters.get("format", "hdf5")

            self._comm.barrier()
            if self._comm.rank == 0:
                if not os.path.exists(cp_path):
                    os.makedirs(cp_path)
            self._comm.barrier()

            if cp_format == "pickle":
                cp_disk = PickleCheckpoints(
                    os.path.join(cp_path, f"checkpoint_{self._id:d}_"),
                    comm=self._comm)
            elif cp_format == "hdf5":
                cp_disk = HDF5Checkpoints(
                    os.path.join(cp_path, f"checkpoint_{self._id:d}_"),
                    comm=self._comm)
            else:
                raise ValueError(f"Unrecognized checkpointing format: "
                                 f"{cp_format:s}")
        else:
            cp_path = None
            cp_disk = None

        self._cp_method = cp_method
        self._cp_parameters = cp_parameters
        self._alias_eqs = alias_eqs
        self._cp_schedule = cp_schedule
        self._cp_manager = self._cp_schedule  # Backwards compatibility
        self._cp_memory = {}
        self._cp_path = cp_path
        self._cp_disk = cp_disk

        self._cp = CheckpointStorage(store_ics=False,
                                     store_data=False)
        assert len(self._blocks) == 0
        self._checkpoint()

    def configure_tlm(self, *args, annotate=None, tlm=True):
        """
        Configure the tangent-linear tree.

        Arguments:

        args      ((M_0, dM_0), [...]). Identifies a node of the tangent-linear
                  tree.
        annotate  (Optional, default tlm) If true then enable annotation for
                  the tangent-linear model associated with the node, and enable
                  annotation for all tangent-linear models on which it depends.
                  If false then disable annotation for the tangent-linear
                  model associated with the node, all tangent-linear models
                  which depend on it, and any tangent-linear models associated
                  with new nodes.
        tlm       (Optional) If true then add the tangent-linear model
                  associated with the node, and add all tangent-linear models
                  on which it depends. If false then remove the tangent-linear
                  model associated with the node, and remove all tangent-linear
                  models which depend on it.
        """

        if self._tlm_state == TangentLinearState.FINAL:
            raise RuntimeError("Cannot configure tangent-linear models after "
                               "finalization")

        if annotate is None:
            annotate = tlm
        if annotate and not tlm:
            raise ValueError("Invalid annotate/tlm combination")

        if tlm:
            # Could be optimized to avoid encountering parent nodes multiple
            # times
            for M_dM_keys in tlm_keys(*args):
                node = self._tlm
                for (M, dM), key in M_dM_keys:
                    if (M, dM) in node:
                        if annotate:
                            node[(M, dM)].set_is_annotated(True)
                    else:
                        node.add(M, dM, annotate=annotate)
                        if key not in self._tlm_map:
                            self._tlm_map[key] = TangentLinearMap(M, dM)
                    node = node[(M, dM)]

        if not annotate or not tlm:
            def depends(keys_a, keys_b):
                j = 0
                for i, key_a in enumerate(keys_a):
                    if j >= len(keys_b):
                        return True
                    elif key_a == keys_b[j]:
                        j += 1
                return j >= len(keys_b)

            keys = tuple(key
                         for _, key in map(lambda arg: tlm_key(*arg), args))
            remaining_nodes = [(self._tlm,
                                (tlm_key(*child_M_dM)[1],),
                                child_M_dM,
                                child)
                               for child_M_dM, child in self._tlm.items()]
            while len(remaining_nodes) > 0:
                parent, node_keys, node_M_dM, node = remaining_nodes.pop()
                if depends(node_keys, keys):
                    if not tlm:
                        parent.remove(*node_M_dM)
                    elif not annotate:
                        node.set_is_annotated(False)
                if node_M_dM in parent:
                    remaining_nodes.extend(
                        (node,
                         tuple(list(node_keys) + [tlm_key(*child_M_dM)[1]]),
                         child_M_dM,
                         child)
                        for child_M_dM, child in node.items())

    def add_tlm(self, M, dM, max_depth=1, *, _warning=True):
        if _warning:
            warnings.warn("EquationManager.add_tlm method is deprecated -- "
                          "use EquationManager.configure_tlm instead",
                          DeprecationWarning, stacklevel=2)

        if self._tlm_state == TangentLinearState.FINAL:
            raise RuntimeError("Cannot configure tangent-linear models after "
                               "finalization")

        (M, dM), key = tlm_key(M, dM)

        for depth in range(max_depth):
            remaining_nodes = [self._tlm]
            while len(remaining_nodes) > 0:
                node = remaining_nodes.pop()
                remaining_nodes.extend(node.values())
                node.add(M, dM, annotate=True)

        if key not in self._tlm_map:
            self._tlm_map[key] = TangentLinearMap(M, dM)

    def tlm_enabled(self):
        """
        Return whether derivation of tangent-linear equations is enabled.
        """

        return self._tlm_state == TangentLinearState.DERIVING

    def function_tlm(self, x, *args):
        """
        Return a tangent-linear function associated with the function x.
        """

        tau = x
        for _, key in map(lambda arg: tlm_key(*arg), args):
            tau = self._tlm_map[key][tau]
        return tau

    def tlm(self, M, dM, x, max_depth=1, *, _warning=True):
        if _warning:
            warnings.warn("EquationManager.tlm method is deprecated -- "
                          "use EquationManager.function_tlm instead",
                          DeprecationWarning, stacklevel=2)

        return self.function_tlm(x, *[(M, dM) for depth in range(max_depth)])

    def annotation_enabled(self):
        """
        Return whether the equation manager currently has annotation enabled.
        """

        return self._annotation_state == AnnotationState.ANNOTATING

    def start(self, *, annotate=True, tlm=True):
        """
        Start annotation or tangent-linear derivation.
        """

        if annotate:
            self._annotation_state \
                = {AnnotationState.STOPPED: AnnotationState.ANNOTATING,
                   AnnotationState.ANNOTATING: AnnotationState.ANNOTATING}[self._annotation_state]  # noqa: E501

        if tlm:
            self._tlm_state \
                = {TangentLinearState.STOPPED: TangentLinearState.DERIVING,
                   TangentLinearState.DERIVING: TangentLinearState.DERIVING}[self._tlm_state]  # noqa: E501

    def stop(self, *, annotate=True, tlm=True):
        """
        Pause annotation or tangent-linear derivation. Returns a tuple
        containing:
            (annotation_state, tlm_state)
        where annotation_state indicates whether annotation is enabled, and
        tlm_state indicates whether tangent-linear equation derivation is
        enabled, each evaluated before changing the state.
        """

        state = (self.annotation_enabled(), self.tlm_enabled())

        if annotate:
            self._annotation_state \
                = {AnnotationState.STOPPED: AnnotationState.STOPPED,
                   AnnotationState.ANNOTATING: AnnotationState.STOPPED,
                   AnnotationState.FINAL: AnnotationState.FINAL}[self._annotation_state]  # noqa: E501

        if tlm:
            self._tlm_state \
                = {TangentLinearState.STOPPED: TangentLinearState.STOPPED,
                   TangentLinearState.DERIVING: TangentLinearState.STOPPED,
                   TangentLinearState.FINAL: TangentLinearState.FINAL}[self._tlm_state]  # noqa: E501

        return state

    def add_initial_condition(self, x, annotate=None):
        """
        Record an initial condition associated with the function x.

        annotate (default self.annotation_enabled()):
            Whether to record the initial condition, storing data for
            checkpointing as required.
        """

        if annotate is None:
            annotate = self.annotation_enabled()
        if annotate:
            if self._annotation_state == AnnotationState.FINAL:
                raise RuntimeError("Cannot add initial conditions after "
                                   "finalization")

            self._cp.add_initial_condition(x)

    def add_equation(self, eq, annotate=None, tlm=None):
        """
        Process the provided equation, deriving (and solving) tangent-linear
        equations as required. Assumes that the equation has already been
        solved, and that the initial condition for eq.X() has been recorded if
        necessary.

        annotate (default self.annotation_enabled()):
            Whether to record the equation, storing data for checkpointing as
            required.
        tlm (default self.tlm_enabled()):
            Whether to derive (and solve) associated tangent-linear equations.
        """

        self.drop_references()

        if annotate is None:
            annotate = self.annotation_enabled()
        if annotate:
            if self._annotation_state == AnnotationState.FINAL:
                raise RuntimeError("Cannot add equations after finalization")

            if self._alias_eqs:
                self._add_equation_finalizes(eq)
                eq_alias = WeakAlias(eq)
                eq_id = eq.id()
                if eq_id not in self._eqs:
                    self._eqs[eq_id] = eq_alias
                self._block.append(eq_alias)
            else:
                eq_id = eq.id()
                if eq_id not in self._eqs:
                    self._eqs[eq_id] = eq
                self._block.append(eq)
            self._cp.add_equation(
                len(self._blocks), len(self._block) - 1, eq)

        if tlm is None:
            tlm = self.tlm_enabled()
        if tlm:
            if self._tlm_state == TangentLinearState.FINAL:
                raise RuntimeError("Cannot add tangent-linear equations after "
                                   "finalization")

            remaining_eqs = deque((eq, child_M_dM, child)
                                  for child_M_dM, child in self._tlm.items())
            while len(remaining_eqs) > 0:
                parent_eq, (node_M, node_dM), node = remaining_eqs.popleft()

                node_eq = self._tangent_linear(parent_eq, node_M, node_dM)
                if node_eq is not None:
                    node_eq.solve(
                        manager=self,
                        annotate=annotate and node.is_annotated(),
                        tlm=False)
                    remaining_eqs.extend(
                        (node_eq, child_M_dM, child)
                        for child_M_dM, child in node.items())

    def _tangent_linear(self, eq, M, dM):
        (M, dM), key = tlm_key(M, dM)

        X = eq.X()
        X_ids = set(map(function_id, X))
        if not X_ids.isdisjoint(set(key[0])):
            raise ValueError("Invalid tangent-linear parameter")
        if not X_ids.isdisjoint(set(key[1])):
            raise ValueError("Invalid tangent-linear direction")

        eq_id = eq.id()
        eq_tlm_eqs = self._tlm_eqs.get(eq_id, None)
        if eq_tlm_eqs is None:
            eq_tlm_eqs = {}
            self._tlm_eqs[eq_id] = eq_tlm_eqs

        tlm_map = self._tlm_map[key]
        tlm_eq = eq_tlm_eqs.get(key, None)
        if tlm_eq is None:
            for dep in eq.dependencies():
                if dep in M or dep in tlm_map:
                    tlm_eq = eq.tangent_linear(M, dM, tlm_map)
                    if tlm_eq is None:
                        tlm_eq = NullSolver([tlm_map[x] for x in X])
                    tlm_eq._tlm_adjoint__tlm_root_id = getattr(
                        eq, "_tlm_adjoint__tlm_root_id", eq.id())
                    tlm_eq._tlm_adjoint__tlm_key = tuple(
                        list(getattr(eq, "_tlm_adjoint__tlm_key", ()))
                        + [key])

                    eq_tlm_eqs[key] = tlm_eq
                    break

        return tlm_eq

    @gc_disabled
    def _add_equation_finalizes(self, eq):
        for referrer in eq.referrers():
            assert not isinstance(referrer, WeakAlias)
            referrer_id = referrer.id()
            if referrer_id not in self._finalizes:
                @gc_disabled
                def finalize_callback(self_ref, referrer_alias, referrer_id):
                    self = self_ref()
                    if self is not None:
                        self._to_drop_references.append(referrer_alias)
                        del self._finalizes[referrer_id]
                finalize = weakref.finalize(
                    referrer, finalize_callback,
                    weakref.ref(self), WeakAlias(referrer), referrer_id)
                finalize.atexit = False
                self._finalizes[referrer_id] = finalize

    @gc_disabled
    def drop_references(self):
        while len(self._to_drop_references) > 0:
            referrer = self._to_drop_references.pop()
            referrer._drop_references()
            if isinstance(referrer, Equation):
                referrer_id = referrer.id()
                if referrer_id in self._tlm_eqs:
                    del self._tlm_eqs[referrer_id]

    def _write_memory_checkpoint(self, n, *, ics=True, data=True):
        if n in self._cp_memory or \
                (self._cp_disk is not None and n in self._cp_disk):
            raise RuntimeError("Duplicate checkpoint")

        self._cp_memory[n] = self._cp.checkpoint_data(
            ics=ics, data=data, copy=False)

    def _read_memory_checkpoint(self, n, *, ic_ids=None, ics=True, data=True,
                                delete=False):
        read_cp, read_data, read_storage = self._cp_memory[n]
        if delete:
            del self._cp_memory[n]

        if ics or data:
            if ics:
                read_cp = tuple(key for key in read_cp
                                if ic_ids is None or key[0] in ic_ids)
            else:
                read_cp = ()
            if not data:
                read_data = {}

            keys = set(read_cp)
            for eq_data in read_data.values():
                keys.update(eq_data)
            read_storage = {key: read_storage[key] for key in read_storage
                            if key in keys}

            self._cp.update(read_cp, read_data, read_storage,
                            copy=not delete)

    def _write_disk_checkpoint(self, n, *, ics=True, data=True):
        if n in self._cp_memory or n in self._cp_disk:
            raise RuntimeError("Duplicate checkpoint")

        self._cp_disk.write(
            n, *self._cp.checkpoint_data(ics=ics, data=data, copy=False))

    def _read_disk_checkpoint(self, n, *, ic_ids=None, ics=True, data=True,
                              delete=False):
        if ics or data:
            read_cp, read_data, read_storage = \
                self._cp_disk.read(n, ics=ics, data=data, ic_ids=ic_ids)

            self._cp.update(read_cp, read_data, read_storage,
                            copy=False)

        if delete:
            self._cp_disk.delete(n)

    def _checkpoint(self, final=False):
        assert len(self._block) == 0
        n = len(self._blocks)
        if final:
            self._cp_schedule.finalize(n)
        if n < self._cp_schedule.n():
            return

        logger = logging.getLogger("tlm_adjoint.checkpointing")

        @functools.singledispatch
        def action(cp_action):
            raise TypeError(f"Unexpected checkpointing action: {cp_action}")

        @action.register(Clear)
        def action_clear(cp_action):
            self._cp.clear(clear_ics=cp_action.clear_ics,
                           clear_data=cp_action.clear_data)

        @action.register(Configure)
        def action_configure(cp_action):
            self._cp.configure(store_ics=cp_action.store_ics,
                               store_data=cp_action.store_data)

        @action.register(Forward)
        def action_forward(cp_action):
            logger.debug(f"forward: forward advance to {cp_action.n1:d}")
            if cp_action.n0 != n:
                raise RuntimeError("Invalid checkpointing state")
            if cp_action.n1 <= n:
                raise RuntimeError("Invalid checkpointing state")

        @action.register(Write)
        def action_write(cp_action):
            if cp_action.n >= n:
                raise RuntimeError("Invalid checkpointing state")
            if cp_action.storage == "disk":
                logger.debug(f"forward: save snapshot at {cp_action.n:d} "
                             f"on disk")
                self._write_disk_checkpoint(cp_action.n)
            elif cp_action.storage == "RAM":
                logger.debug(f"forward: save snapshot at {cp_action.n:d} "
                             f"in RAM")
                self._write_memory_checkpoint(cp_action.n)
            else:
                raise ValueError(f"Unrecognized checkpointing storage: "
                                 f"{cp_action.storage:s}")

        @action.register(EndForward)
        def action_end_forward(cp_action):
            if self._cp_schedule.max_n() is None \
                    or n != self._cp_schedule.max_n():
                raise RuntimeError("Invalid checkpointing state")

        while True:
            cp_action = next(self._cp_schedule)
            action(cp_action)
            if isinstance(cp_action, (Forward, EndForward)):
                break

    def _restore_checkpoint(self, n, transpose_deps=None):
        if self._cp_schedule.max_n() is None:
            raise RuntimeError("Invalid checkpointing state")
        if n > self._cp_schedule.max_n() - self._cp_schedule.r() - 1:
            return
        elif n != self._cp_schedule.max_n() - self._cp_schedule.r() - 1:
            raise RuntimeError("Invalid checkpointing state")

        logger = logging.getLogger("tlm_adjoint.checkpointing")

        storage = None
        initialize_storage_cp = False
        cp_n = None

<<<<<<< HEAD
        @functools.singledispatch
        def action(cp_action):
            raise TypeError(f"Unexpected checkpointing action: {cp_action}")

        @action.register(Clear)
        def action_clear(cp_action):
            nonlocal initialize_storage_cp

            if initialize_storage_cp:
                storage.update(self._cp.initial_conditions(cp=True,
                                                           refs=False,
=======
        while True:
            cp_action, cp_data = next(self._cp_manager)

            if cp_action == "clear":
                clear_ics, clear_data = cp_data
                if initialize_storage_cp:
                    storage.update(self._cp.initial_conditions(cp=True,
                                                               refs=False,
                                                               copy=False),
                                   copy=not clear_ics or not clear_data)
                    initialize_storage_cp = False
                self._cp.clear(clear_ics=clear_ics,
                               clear_data=clear_data)
            elif cp_action == "configure":
                store_ics, store_data = cp_data
                self._cp.configure(store_ics=store_ics,
                                   store_data=store_data)
            elif cp_action == "forward":
                if storage is None or cp_n is None:
                    raise RuntimeError("Invalid checkpointing state")
                if initialize_storage_cp:
                    storage.update(self._cp.initial_conditions(cp=True,
                                                               refs=False,
                                                               copy=False),
                                   copy=True)
                    initialize_storage_cp = False

                cp_n0, cp_n1 = cp_data
                logger.debug(f"reverse: forward advance to {cp_n1:d}")
                if cp_n0 != cp_n:
                    raise RuntimeError("Invalid checkpointing state")
                if cp_n1 > n + 1:
                    raise RuntimeError("Invalid checkpointing state")

                for n1 in range(cp_n0, cp_n1):
                    for i, eq in enumerate(self._blocks[n1]):
                        if storage.is_active(n1, i):
                            X = tuple(storage[eq_x] for eq_x in eq.X())
                            deps = tuple(storage[eq_dep]
                                         for eq_dep in eq.dependencies())

                            for eq_dep in eq.initial_condition_dependencies():
                                self._cp.add_initial_condition(
                                    eq_dep, value=storage[eq_dep])
                            eq.forward(X, deps=deps)
                            self._cp.add_equation(n1, i, eq, deps=deps)
                        elif transpose_deps.any_is_active(n1, i):
                            nl_deps = tuple(storage[eq_dep]
                                            for eq_dep in eq.nonlinear_dependencies())  # noqa: E501

                            self._cp.add_equation_data(
                                n1, i, eq, nl_deps=nl_deps)
                        else:
                            self._cp.update_keys(
                                n1, i, eq)

                        storage_state = storage.pop()
                        assert storage_state == (n1, i)
                cp_n = cp_n1
            elif cp_action == "reverse":
                cp_n1, cp_n0 = cp_data
                logger.debug(f"reverse: adjoint step back to {cp_n0:d}")
                if cp_n1 != n + 1:
                    raise RuntimeError("Invalid checkpointing state")
                if cp_n0 > n:
                    raise RuntimeError("Invalid checkpointing state")
                if storage is not None:
                    assert len(storage) == 0
                break
            elif cp_action == "read":
                if storage is not None or cp_n is not None:
                    raise RuntimeError("Invalid checkpointing state")

                cp_n, cp_storage, cp_delete = cp_data
                logger.debug(f'reverse: load snapshot at {cp_n:d} from '
                             f'{cp_storage:s} and '
                             f'{"delete" if cp_delete else "keep":s}')

                storage = ReplayStorage(self._blocks, cp_n, n + 1,
                                        transpose_deps=transpose_deps)
                garbage_cleanup(self._comm)
                initialize_storage_cp = True
                storage.update(self._cp.initial_conditions(cp=False,
                                                           refs=True,
>>>>>>> 8830226a
                                                           copy=False),
                               copy=not cp_action.clear_ics or not cp_action.clear_data)  # noqa: E501
                initialize_storage_cp = False
            self._cp.clear(clear_ics=cp_action.clear_ics,
                           clear_data=cp_action.clear_data)

        @action.register(Configure)
        def action_configure(cp_action):
            self._cp.configure(store_ics=cp_action.store_ics,
                               store_data=cp_action.store_data)

        @action.register(Forward)
        def action_forward(cp_action):
            nonlocal initialize_storage_cp, cp_n

            if storage is None or cp_n is None:
                raise RuntimeError("Invalid checkpointing state")
            if initialize_storage_cp:
                storage.update(self._cp.initial_conditions(cp=True,
                                                           refs=False,
                                                           copy=False),
                               copy=True)
                initialize_storage_cp = False

            logger.debug(f"reverse: forward advance to {cp_action.n1:d}")
            if cp_action.n0 != cp_n:
                raise RuntimeError("Invalid checkpointing state")
            if cp_action.n1 > n + 1:
                raise RuntimeError("Invalid checkpointing state")

            for n1 in cp_action:
                for i, eq in enumerate(self._blocks[n1]):
                    if storage.is_active(n1, i):
                        X = tuple(storage[eq_x] for eq_x in eq.X())
                        deps = tuple(storage[eq_dep]
                                     for eq_dep in eq.dependencies())

                        for eq_dep in eq.initial_condition_dependencies():
                            self._cp.add_initial_condition(
                                eq_dep, value=storage[eq_dep])
                        eq.forward(X, deps=deps)
                        self._cp.add_equation(n1, i, eq, deps=deps)
                    elif transpose_deps.any_is_active(n1, i):
                        nl_deps = tuple(storage[eq_dep]
                                        for eq_dep in eq.nonlinear_dependencies())  # noqa: E501

                        self._cp.add_equation_data(
                            n1, i, eq, nl_deps=nl_deps)
                    else:
                        self._cp.update_keys(
                            n1, i, eq)

                    storage_state = storage.pop()
                    assert storage_state == (n1, i)
            cp_n = cp_action.n1

        @action.register(Reverse)
        def action_reverse(cp_action):
            logger.debug(f"reverse: adjoint step back to {cp_action.n0:d}")
            if cp_action.n1 != n + 1:
                raise RuntimeError("Invalid checkpointing state")
            if cp_action.n0 > n:
                raise RuntimeError("Invalid checkpointing state")
            if storage is not None:
                assert len(storage) == 0

        @action.register(Read)
        def action_read(cp_action):
            nonlocal storage, initialize_storage_cp, cp_n

            if storage is not None or cp_n is not None:
                raise RuntimeError("Invalid checkpointing state")

            cp_n = cp_action.n
            logger.debug(f'reverse: load snapshot at {cp_n:d} from '
                         f'{cp_action.storage:s} and '
                         f'{"delete" if cp_action.delete else "keep":s}')

            storage = ReplayStorage(self._blocks, cp_n, n + 1,
                                    transpose_deps=transpose_deps)
            initialize_storage_cp = True
            storage.update(self._cp.initial_conditions(cp=False,
                                                       refs=True,
                                                       copy=False),
                           copy=False)

            if cp_action.storage == "disk":
                self._read_disk_checkpoint(cp_n, ic_ids=set(storage),
                                           delete=cp_action.delete)
            elif cp_action.storage == "RAM":
                self._read_memory_checkpoint(cp_n, ic_ids=set(storage),
                                             delete=cp_action.delete)
            else:
                raise ValueError(f"Unrecognized checkpointing storage: "
                                 f"{cp_action.storage:s}")

        @action.register(Write)
        def action_write(cp_action):
            if cp_action.n >= n:
                raise RuntimeError("Invalid checkpointing state")
            if cp_action.storage == "disk":
                logger.debug(f"reverse: save snapshot at {cp_action.n:d} "
                             f"on disk")
                self._write_disk_checkpoint(cp_action.n)
            elif cp_action.storage == "RAM":
                logger.debug(f"reverse: save snapshot at {cp_action.n:d} "
                             f"in RAM")
                self._write_memory_checkpoint(cp_action.n)
            else:
                raise ValueError(f"Unrecognized checkpointing storage: "
                                 f"{cp_action.storage:s}")

        while True:
            cp_action = next(self._cp_schedule)
            action(cp_action)
            if isinstance(cp_action, Reverse):
                break

    def new_block(self):
        """
        End the current block equation and begin a new block.
        """

        self.drop_references()

        if self._annotation_state in [AnnotationState.STOPPED,
                                      AnnotationState.FINAL]:
            return

        if self._cp_schedule.max_n() is not None \
                and len(self._blocks) == self._cp_schedule.max_n() - 1:
            # Wait for the finalize
            warnings.warn(
                "Attempting to end the final block without finalizing -- "
                "ignored", RuntimeWarning, stacklevel=2)
            return

        self._blocks.append(self._block)
        self._block = []
        self._checkpoint(final=False)

    def finalize(self):
        """
        End the final block equation.
        """

        self.drop_references()

        if self._annotation_state == AnnotationState.FINAL:
            return

        self._annotation_state = AnnotationState.FINAL
        self._tlm_state = TangentLinearState.FINAL

        self._blocks.append(self._block)
        self._block = []
        if self._cp_schedule.max_n() is not None \
                and len(self._blocks) < self._cp_schedule.max_n():
            warnings.warn(
                "Insufficient number of blocks -- empty blocks added",
                RuntimeWarning, stacklevel=2)
            while len(self._blocks) < self._cp_schedule.max_n():
                self._checkpoint(final=False)
                self._blocks.append([])
        self._checkpoint(final=True)

    def reset_adjoint(self, *, _warning=True):
        if _warning:
            warnings.warn("EquationManager.reset_adjoint method is deprecated",
                          DeprecationWarning, stacklevel=2)

        for eq in self._eqs.values():
            eq.reset_adjoint()

    @restore_manager
    def compute_gradient(self, Js, M, callback=None, prune_forward=True,
                         prune_adjoint=True, prune_replay=True,
                         cache_adjoint_degree=None, store_adjoint=False,
                         adj_ics=None):
        """
        Compute the derivative of one or more functionals with respect to one
        or more control parameters by running adjoint models. Finalizes the
        manager. Returns the complex conjugate of the derivative.

        Arguments:

        Js         A Functional or function, or a sequence of these, defining
                   the functionals.
        M          A function, or a sequence of functions, defining the control
                   parameters.
        callback   (Optional) Callable of the form
                       def callback(J_i, n, i, eq, adj_X):
                   where adj_X is None, a function, or a sequence of functions,
                   corresponding to the adjoint solution for the equation eq,
                   which is equation i in block n for the J_i th Functional.
        prune_forward  (Optional) Whether forward traversal graph pruning
                       should be applied.
        prune_adjoint  (Optional) Whether reverse traversal graph pruning
                       should be applied.
        prune_replay   (Optional) Whether graph pruning should be applied in
                       forward replay.
        cache_adjoint_degree
                       (Optional) Cache and reuse adjoint solutions of this
                       degree and lower. If not supplied then caching is
                       applied for all degrees.
        store_adjoint  (Optional) Whether adjoint solutions should be retained
                       for use by a later call to compute_gradient.
        adj_ics    (Optional) Map, or a sequence of maps, from forward
                   functions or function IDs to adjoint initial conditions.
        """

        if not isinstance(M, Sequence):
            if not isinstance(Js, Sequence):
                ((dJ,),) = self.compute_gradient(
                    (Js,), (M,), callback=callback,
                    prune_forward=prune_forward, prune_adjoint=prune_adjoint,
                    prune_replay=prune_replay,
                    cache_adjoint_degree=cache_adjoint_degree,
                    store_adjoint=store_adjoint,
                    adj_ics=None if adj_ics is None else (adj_ics,))
                return dJ
            else:
                dJs = self.compute_gradient(
                    Js, (M,), callback=callback,
                    prune_forward=prune_forward, prune_adjoint=prune_adjoint,
                    prune_replay=prune_replay,
                    cache_adjoint_degree=cache_adjoint_degree,
                    store_adjoint=store_adjoint,
                    adj_ics=adj_ics)
                return tuple(dJ for (dJ,) in dJs)
        elif not isinstance(Js, Sequence):
            dJ, = self.compute_gradient(
                (Js,), M, callback=callback,
                prune_forward=prune_forward, prune_adjoint=prune_adjoint,
                prune_replay=prune_replay,
                cache_adjoint_degree=cache_adjoint_degree,
                store_adjoint=store_adjoint,
                adj_ics=None if adj_ics is None else (adj_ics,))
            return dJ

        set_manager(self)
        self.finalize()
        self.reset_adjoint(_warning=False)

        # Functionals
        Js = tuple(Functional(_fn=J) if is_function(J) else J for J in Js)

        # Controls
        M = tuple(M)

        # Derivatives
        dJ = [None for J in Js]

        # Add two additional blocks, one at the start and one at the end of the
        # forward:
        #   Control block   :  Represents the equation "controls = inputs"
        #   Functional block:  Represents the equations "outputs = functionals"
        blocks_N = len(self._blocks)
        blocks = {-1: [ControlsMarker(M)]}
        blocks.update({n: block for n, block in enumerate(self._blocks)})
        blocks[blocks_N] = [FunctionalMarker(J) for J in Js]
        J_markers = tuple(eq.x() for eq in blocks[blocks_N])

        # Adjoint equation right-hand-sides
        Bs = tuple(AdjointModelRHS(blocks) for J in Js)
        # Adjoint initial condition
        for J_i in range(len(Js)):
            function_assign(Bs[J_i][blocks_N][J_i].b(), 1.0)

        # Transpose dependency graph
        transpose_deps = DependencyGraphTranspose(
            J_markers, M, blocks,
            prune_forward=prune_forward, prune_adjoint=prune_adjoint)

        # Initialize the adjoint cache
        self._adj_cache.initialize(J_markers, blocks, transpose_deps,
                                   cache_degree=cache_adjoint_degree)

        # Adjoint variables
        adj_Xs = tuple({} for J in Js)
        if adj_ics is not None:
            for J_i in range(len(Js)):
                for x_id, adj_x in adj_ics[J_i].items():
                    if not isinstance(x_id, int):
                        x_id = function_id(x_id)
                    if transpose_deps.has_adj_ic(J_i, x_id):
                        adj_Xs[J_i][x_id] = function_copy(adj_x)

        # Reverse (blocks)
        for n in range(blocks_N, -2, -1):
            block = blocks[n]

            cp_block = n >= 0 and n < blocks_N
            if cp_block:
                # Load/restore forward model data
                self._restore_checkpoint(
                    n, transpose_deps=transpose_deps if prune_replay else None)

            # Reverse (equations in block n)
            for i in range(len(block) - 1, -1, -1):
                eq = block[i]
                eq_X = eq.X()

                for J_i, J in enumerate(Js):
                    # Adjoint right-hand-side associated with this equation
                    B_state, eq_B = Bs[J_i].pop()
                    assert B_state == (n, i)

                    # Extract adjoint initial condition
                    adj_X_ic = tuple(adj_Xs[J_i].pop(function_id(x), None)
                                     for x in eq_X)
                    if transpose_deps.is_solved(J_i, n, i):
                        adj_X_ic_ids = set(map(function_id,
                                               eq.adjoint_initial_condition_dependencies()))  # noqa: E501
                        assert len(eq_X) == len(adj_X_ic)
                        for x, adj_x_ic in zip(eq_X, adj_X_ic):
                            if function_id(x) not in adj_X_ic_ids:
                                assert adj_x_ic is None
                        del adj_X_ic_ids
                    else:
                        for adj_x_ic in adj_X_ic:
                            assert adj_x_ic is None

                    if transpose_deps.is_solved(J_i, n, i):
                        assert (J_i, n, i) not in self._adj_cache

                        # Construct adjoint initial condition
                        if len(eq.adjoint_initial_condition_dependencies()) == 0:  # noqa: E501
                            adj_X = None
                        else:
                            adj_X = []
                            for m, adj_x_ic in enumerate(adj_X_ic):
                                if adj_x_ic is None:
                                    adj_X.append(eq.new_adj_X(m))
                                else:
                                    adj_X.append(adj_x_ic)

                        # Non-linear dependency data
                        nl_deps = self._cp[(n, i)] if cp_block else ()

                        # Solve adjoint equation, add terms to adjoint
                        # equations
                        adj_X = eq.adjoint(
                            J, adj_X, nl_deps,
                            eq_B.B(),
                            transpose_deps.adj_Bs(J_i, n, i, eq, Bs[J_i]))
                    elif transpose_deps.is_active(J_i, n, i):
                        # Extract adjoint solution from the cache
                        if store_adjoint:
                            adj_X = self._adj_cache.get(J_i, n, i,
                                                        copy=False)
                        else:
                            adj_X = self._adj_cache.pop(J_i, n, i,
                                                        copy=False)

                        # Non-linear dependency data
                        nl_deps = self._cp[(n, i)] if cp_block else ()

                        # Add terms to adjoint equations
                        eq.adjoint_cached(
                            J, adj_X, nl_deps,
                            transpose_deps.adj_Bs(J_i, n, i, eq, Bs[J_i]))
                    else:
                        if not store_adjoint \
                                and (J_i, n, i) in self._adj_cache:
                            self._adj_cache.remove(J_i, n, i)

                        # Adjoint solution has no effect on sensitivity
                        adj_X = None

                    if adj_X is not None:
                        # Store adjoint initial conditions
                        assert len(eq_X) == len(adj_X)
                        for m, (x, adj_x) in enumerate(zip(eq_X, adj_X)):
                            if transpose_deps.is_stored_adj_ic(J_i, n, i, m):
                                adj_Xs[J_i][function_id(x)] = function_copy(adj_x)  # noqa: E501

                        # Store adjoint solution in the cache
                        self._adj_cache.cache(J_i, n, i, adj_X,
                                              copy=True, store=store_adjoint)

                    if callback is not None:
                        # Diagnostic callback
                        if adj_X is None:
                            callback(J_i, n, i, eq,
                                     None)
                        elif len(adj_X) == 1:
                            callback(J_i, n, i, eq,
                                     function_copy(adj_X[0]))
                        else:
                            callback(J_i, n, i, eq,
                                     tuple(function_copy(adj_x)
                                           for adj_x in adj_X))

                    if n == -1:
                        assert i == 0
                        # A requested derivative
                        if adj_X is None:
                            dJ[J_i] = eq.new_adj_X()
                        else:
                            dJ[J_i] = tuple(function_copy(adj_x)
                                            for adj_x in adj_X)
                    else:
                        # Finalize right-hand-sides in the control block
                        Bs[J_i][-1].finalize()

        for B in Bs:
            assert B.is_empty()
        for J_i in range(len(adj_Xs)):
            assert len(adj_Xs[J_i]) == 0
        if not store_adjoint:
            assert len(self._adj_cache) == 0

        if self._cp_schedule.max_n() is None \
                or self._cp_schedule.r() != self._cp_schedule.max_n():
            raise RuntimeError("Invalid checkpointing state")

        @functools.singledispatch
        def action(cp_action):
            raise TypeError(f"Unexpected checkpointing action: {cp_action}")

        @action.register(Clear)
        def action_clear(cp_action):
            self._cp.clear(clear_ics=cp_action.clear_ics,
                           clear_data=cp_action.clear_data)

        @action.register(EndReverse)
        def action_end_reverse(cp_action):
            pass

        while True:
            cp_action = next(self._cp_schedule)
            action(cp_action)
            if isinstance(cp_action, EndReverse):
                break

        garbage_cleanup(self._comm)
        return tuple(dJ)


set_manager(EquationManager())<|MERGE_RESOLUTION|>--- conflicted
+++ resolved
@@ -39,11 +39,7 @@
 from collections.abc import Sequence
 import copy
 import enum
-<<<<<<< HEAD
 import functools
-import gc
-=======
->>>>>>> 8830226a
 import itertools
 import logging
 try:
@@ -837,11 +833,7 @@
         elif cp_method == "memory":
             cp_schedule = MemoryCheckpointSchedule()
         elif cp_method == "periodic_disk":
-<<<<<<< HEAD
             cp_schedule = PeriodicDiskCheckpointSchedule(
-=======
-            cp_manager = PeriodicDiskCheckpointingManager(
->>>>>>> 8830226a
                 cp_parameters["period"])
         elif cp_method == "multistage":
             cp_schedule = MultistageCheckpointSchedule(
@@ -1330,7 +1322,6 @@
         initialize_storage_cp = False
         cp_n = None
 
-<<<<<<< HEAD
         @functools.singledispatch
         def action(cp_action):
             raise TypeError(f"Unexpected checkpointing action: {cp_action}")
@@ -1342,92 +1333,6 @@
             if initialize_storage_cp:
                 storage.update(self._cp.initial_conditions(cp=True,
                                                            refs=False,
-=======
-        while True:
-            cp_action, cp_data = next(self._cp_manager)
-
-            if cp_action == "clear":
-                clear_ics, clear_data = cp_data
-                if initialize_storage_cp:
-                    storage.update(self._cp.initial_conditions(cp=True,
-                                                               refs=False,
-                                                               copy=False),
-                                   copy=not clear_ics or not clear_data)
-                    initialize_storage_cp = False
-                self._cp.clear(clear_ics=clear_ics,
-                               clear_data=clear_data)
-            elif cp_action == "configure":
-                store_ics, store_data = cp_data
-                self._cp.configure(store_ics=store_ics,
-                                   store_data=store_data)
-            elif cp_action == "forward":
-                if storage is None or cp_n is None:
-                    raise RuntimeError("Invalid checkpointing state")
-                if initialize_storage_cp:
-                    storage.update(self._cp.initial_conditions(cp=True,
-                                                               refs=False,
-                                                               copy=False),
-                                   copy=True)
-                    initialize_storage_cp = False
-
-                cp_n0, cp_n1 = cp_data
-                logger.debug(f"reverse: forward advance to {cp_n1:d}")
-                if cp_n0 != cp_n:
-                    raise RuntimeError("Invalid checkpointing state")
-                if cp_n1 > n + 1:
-                    raise RuntimeError("Invalid checkpointing state")
-
-                for n1 in range(cp_n0, cp_n1):
-                    for i, eq in enumerate(self._blocks[n1]):
-                        if storage.is_active(n1, i):
-                            X = tuple(storage[eq_x] for eq_x in eq.X())
-                            deps = tuple(storage[eq_dep]
-                                         for eq_dep in eq.dependencies())
-
-                            for eq_dep in eq.initial_condition_dependencies():
-                                self._cp.add_initial_condition(
-                                    eq_dep, value=storage[eq_dep])
-                            eq.forward(X, deps=deps)
-                            self._cp.add_equation(n1, i, eq, deps=deps)
-                        elif transpose_deps.any_is_active(n1, i):
-                            nl_deps = tuple(storage[eq_dep]
-                                            for eq_dep in eq.nonlinear_dependencies())  # noqa: E501
-
-                            self._cp.add_equation_data(
-                                n1, i, eq, nl_deps=nl_deps)
-                        else:
-                            self._cp.update_keys(
-                                n1, i, eq)
-
-                        storage_state = storage.pop()
-                        assert storage_state == (n1, i)
-                cp_n = cp_n1
-            elif cp_action == "reverse":
-                cp_n1, cp_n0 = cp_data
-                logger.debug(f"reverse: adjoint step back to {cp_n0:d}")
-                if cp_n1 != n + 1:
-                    raise RuntimeError("Invalid checkpointing state")
-                if cp_n0 > n:
-                    raise RuntimeError("Invalid checkpointing state")
-                if storage is not None:
-                    assert len(storage) == 0
-                break
-            elif cp_action == "read":
-                if storage is not None or cp_n is not None:
-                    raise RuntimeError("Invalid checkpointing state")
-
-                cp_n, cp_storage, cp_delete = cp_data
-                logger.debug(f'reverse: load snapshot at {cp_n:d} from '
-                             f'{cp_storage:s} and '
-                             f'{"delete" if cp_delete else "keep":s}')
-
-                storage = ReplayStorage(self._blocks, cp_n, n + 1,
-                                        transpose_deps=transpose_deps)
-                garbage_cleanup(self._comm)
-                initialize_storage_cp = True
-                storage.update(self._cp.initial_conditions(cp=False,
-                                                           refs=True,
->>>>>>> 8830226a
                                                            copy=False),
                                copy=not cp_action.clear_ics or not cp_action.clear_data)  # noqa: E501
                 initialize_storage_cp = False
